"""
Disco master runs :mod:`disco.node.worker` to execute map and reduce functions
for a Disco job. The module contains several classes and functions that
are used by Disco internally to connect to input sources, write output
files etc. However, this page only documents features that may be useful
for writing new Disco jobs.

As job functions are imported to the :mod:`disco.node.worker` namespace
for execution, they can use functions in this module directly without
importing the module explicitely.

.. _oob:

Out-of-band results
-------------------
*(new in version 0.2)*

In addition to standard input and output streams, map and reduce tasks can
output results through an auxiliary channel called *out-of-band results* (OOB).
In contrast to the standard output stream, which is sequential, OOB results
can be accessed by unique keys.

Out-of-band results should not be used as a substitute for the normal output
stream. Each OOB key-value pair is saved to an individual file which waste
space when values are small and which are inefficient to random-access in bulk.
Due to these limitations, OOB results are mainly suitable, e.g for outputting
statistics and other metadata about the actual results.

To prevent rogue tasks from overwhelming nodes with a large number of OOB
results, each is allowed to output 1000 results (:func:`put` calls) at maximum.
Hitting this limit is often a sign that you should use the normal output stream
for you results instead.

You can not use OOB results as a communication channel between concurrent tasks.
Concurrent tasks need to be independent to preserve desirable fault-tolerance
and scheduling characteristics of the map/reduce paradigm. However, in the
reduce phase you can access OOB results produced in the preceding map phase.
Similarly you can access OOB results produced by other finished jobs, given
a job name.

You can retrieve OOB results outside tasks using the :meth:`disco.core.Disco.oob_list` and
:meth:`disco.core.Disco.oob_get` functions.

.. autofunction:: put
.. autofunction:: get

Utility functions
-----------------

.. autofunction:: this_partition
.. autofunction:: this_host
.. autofunction:: this_master
.. autofunction:: this_inputs
.. autofunction:: disco.util.msg
.. autofunction:: disco.util.err
.. autofunction:: disco.util.data_err
"""

import os, subprocess, cStringIO, time, sys
import re, traceback, tempfile, struct, random
from disco import util
from disco.util import parse_dir, err, data_err, msg, load_oob
from disco.func import re_reader, netstr_reader
from disco.netstring import decode_netstring_str
from disco.fileutils import safe_update, write_files, ensure_path, AtomicFile
from disco.node import external
from disco.error import DiscoError
from disco.events import OutputURL, OOBData
from disco.task import Task as TaskEnvironment
import disco.func

Task = None
oob_chars = re.compile(r'[^a-zA-Z_\-:0-9]')

status_interval = 0
input_stream_stack = []
output_stream_stack = []

def init(mode, host, master, job_name, id, inputs):
    global Task
    Task = TaskEnvironment(mode, host, master, job_name, id, inputs)
    ensure_path(os.path.dirname(Task.oob_file('')))
    os.chdir(Task.path('CHDIR_PATH'))


# Function stubs

def fun_input_stream(stream, size, url, params):
    pass

def fun_output_stream(stream, partition, url, params):
    pass

def fun_map(e, params):
    pass

def fun_reader(stream, sze, job_input):
    pass

def fun_writer(stream, key, value, params):
    pass

def fun_partition(key, nr_reduces, params):
    pass

def fun_combiner(key, value, comb_buffer, flush, params):
    pass

def fun_reduce(red_in, red_out, params):
    pass

def fun_init(reader, params):
    pass

def this_name():
    return Task.name

def this_master():
<<<<<<< HEAD
    return Task.master

def this_host():
    return Task.host

def this_partition():
    return Task.id

def this_inputs():
    return Task.inputs

def put(key, value):
    if oob_chars.match(key):
        raise DiscoError("OOB key contains invalid characters (%s)" % key)
    if value is not None:
        file(Task.oob_file(key), 'w').write(value)
    OOBData(key, Task)

def get(key, job=None):
    return load_oob('http://%s' % Task.master, job or Task.name, key)
=======
        """Returns hostname and port of the disco master."""
        return Task.master

def this_host():
        """Returns jostname of the node that executes the task currently."""
        return Task.host

def this_partition():
        """
        For a map task, returns an integer between *[0..nr_maps]* that identifies
        the task. This value is mainly useful if you need to generate unique IDs
        in each map task. There are no guarantees about how ids are assigned
        for map tasks.

        For a reduce task, returns an integer between *[0..nr_reduces]* that
        identifies this partition. You can use a custom partitioning function to
        assign key-value pairs to a particular partition.
        """
        return Task.id

def this_inputs():
        """List of input files for this task."""
        return Task.inputs

def put(key, value):
        """
        Stores an out-of-band result *value* with the key *key*. Key must be unique in
        this job. Maximum key length is 256 characters. Only characters in the set
        ``[a-zA-Z_\-:0-9]`` are allowed in the key.
        """
        if oob_chars.match(key):
                raise DiscoError("OOB key contains invalid characters (%s)" % key)
        if value is not None:
                file(Task.oob_file(key), 'w').write(value)
        OOBData(key, Task)

def get(key, job=None):
        """
        Gets an out-of-band result assigned with the key *key*. The job name *job*
        defaults to the current job.

        Given the semantics of OOB results (see above), this means that the default
        value is only good for the reduce phase which can access results produced
        in the preceding map phase.
        """
        return load_oob('http://%s' % Task.master, job or Task.name, key)
>>>>>>> 39282c0a

def connect_input(url, params):
    fd = sze = None
    for name, fun_input_stream in input_stream_stack:
        fd, sze, url = fun_input_stream(fd, sze, url, params)
    return fd, sze, url

def connect_output(params, part = 0):
    fd = url = None
    fd_list = []
    for name, fun_output_stream in output_stream_stack:
        fd, url = fun_output_stream(fd, part, url, params)
        fd_list.append(fd)
    return fd, url, fd_list

def close_output(fd_list):
    for fd in reversed(fd_list):
        if hasattr(fd, "close"):
            fd.close()

class MapOutput(object):
    def __init__(self, part, params, combiner = None):
        self.combiner = combiner
        self.params = params
        self.comb_buffer = {}
        self.fd, self._url, self.fd_list = connect_output(params, part)
        self.part = part

    def url(self):
        return self._url

    def add(self, key, value):
        if self.combiner:
            ret = self.combiner(key, value, self.comb_buffer,\
                   0, self.params)
            if ret:
                for key, value in ret:
                    fun_writer(self.fd, key, value, self.params)
        else:
            fun_writer(self.fd, key, value, self.params)

    def close(self):
        if self.combiner:
            ret = self.combiner(None, None, self.comb_buffer,\
                1, self.params)
            if ret:
                for key, value in ret:
                    fun_writer(self.fd, key, value,\
                        self.params)
        close_output(self.fd_list)

class ReduceOutput(object):
    def __init__(self, params):
        self.params = params
        self.fd, self._url, self.fd_list = connect_output(params)

    def url(self):
        return self._url

    def add(self, key, value):
        fun_writer(self.fd, key, value, self.params)

    def close(self):
        close_output(self.fd_list)


def num_cmp(x, y):
    try:
        x = (int(x[0]), x[1])
        y = (int(y[0]), y[1])
    except ValueError:
        pass
    return cmp(x, y)

class ReduceReader(object):
    def __init__(self, input_files, do_sort, mem_sort_limit, params):
        self.inputs = [url for input in input_files
                   for url in util.urllist(input, partid=Task.id)]
        random.shuffle(self.inputs)
        self.line_count = 0
        if do_sort:
            total_size = 0
            for input in self.inputs:
                fd, sze, url = connect_input(input, params)
                total_size += sze

            msg("Reduce[%d] input is %.2fMB" %\
                (Task.id, total_size / 1024.0**2))

            if total_size > mem_sort_limit:
                self.iterator = self.download_and_sort(params)
            else:
                msg("Sorting in memory")
                m = list(self.multi_file_iterator(self.inputs, False))
                m.sort(num_cmp)
                self.iterator = self.list_iterator(m)
        else:
            self.iterator = self.multi_file_iterator(self.inputs, params)

    def iter(self):
        return self.iterator

    def download_and_sort(self, params):
        dlname = Task.path("REDUCE_DL", Task.id)
        msg("Reduce will be downloaded to %s" % dlname)
        out_fd = AtomicFile(dlname, "w")
        for url in self.inputs:
            fd, sze, url = connect_input(url, params)
            for k, v in fun_reader(fd, sze, url):
                if " " in k:
                    err("Spaces are not allowed in keys "\
                        "with external sort.")
                if "\0" in v:
                    err("Zero bytes are not allowed in "\
                        "values with external sort. "\
                        "Consider using base64 encoding.")
                out_fd.write("%s %s\0" % (k, v))
        out_fd.close()
        msg("Reduce input downloaded ok")

        msg("Starting external sort")
        sortname = Task.path("REDUCE_SORTED", Task.id)
        ensure_path(os.path.dirname(sortname))
        cmd = ["sort", "-n", "-k", "1,1", "-z",\
            "-t", " ", "-o", sortname, dlname]

        proc = subprocess.Popen(cmd)
        ret = proc.wait()
        if ret:
            err("Sorting %s to %s failed (%d)" %\
                (dlname, sortname, ret))

        msg("External sort done: %s" % sortname)
        return self.multi_file_iterator([sortname], params, reader =\
            lambda fd, sze, url:\
                re_reader("(?s)(.*?) (.*?)\000", fd, sze, url))


    def list_iterator(self, lst):
        i = 0
        for x in lst:
            yield x
            i += 1
            if status_interval and not i % status_interval:
                msg("%d entries reduced" % i)
        msg("Reduce done: %d entries reduced in total" % i)

    def multi_file_iterator(self, inputs, params, progress = True,
                reader = fun_reader):
        i = 0
        for url in inputs:
            fd, sze, url = connect_input(url, params)
            for x in reader(fd, sze, url):
                yield x
                i += 1
                if progress and status_interval and\
                    not i % status_interval:
                    msg("%d entries reduced" % i)

        if progress:
            msg("Reduce done: %d entries reduced in total" % i)


def run_map(job_input, partitions, param):
    i = 0
    fd, sze, url = connect_input(job_input, param)
    nr_reduces = max(1, Task.num_partitions)
    reader = fun_reader(fd, sze, url)
    fun_init(reader, param)

    for entry in reader:
        for key, value in fun_map(entry, param):
            p = fun_partition(key, nr_reduces, param)
            partitions[p].add(key, value)
        i += 1
        if status_interval and not i % status_interval:
            msg("%d entries mapped" % i)

    msg("Done: %d entries mapped in total" % i)

def import_modules(modules):
    funcs = [f for n, f in globals().items() if n.startswith("fun_")]
    mod = [(m, __import__(m, fromlist = [m])) for m in modules]
    for n, m in mod:
        for fun in funcs:
            fun.func_globals.setdefault(n.split(".")[-1], m)

def load_stack(job, mode, inout):
    key = "%s_%s_stream" % (mode, inout)
    stack = [("disco.func.%s" % key, getattr(disco.func, key))]
    if key in job:
        stack = [(k, util.unpack(v)) for k, v in decode_netstring_str(job[key])]
    for k, fn in stack:
        fn.func_globals.update(globals())
    return stack

def init_common(job):
    global status_interval, input_stream_stack, output_stream_stack
    if 'required_files' in job:
        path = Task.path("REQ_FILES")
        write_files(util.unpack(job['required_files']), path)
        sys.path.insert(0, path)

    Task.num_partitions = int(job['nr_reduces'])
    status_interval = int(job['status_interval'])

    input_stream_stack = load_stack(job, Task.mode, "input")
    output_stream_stack = load_stack(job, Task.mode, "output")

    req_mod = job['required_modules'].split()
    import_modules(req_mod)

def op_map(job):
    msg("Received a new map job!")

    if len(Task.inputs) != 1:
        err("Map can only handle one input. Got: %s" %
            " ".join(Task.inputs))

    fun_reader.func_code = util.unpack(job['map_reader']).func_code
    fun_writer.func_code = util.unpack(job['map_writer']).func_code
    fun_partition.func_code = util.unpack(job['partition']).func_code

    if 'map_init' in job:
        fun_init.func_code = util.unpack(job['map_init']).func_code

    if 'ext_map' in job:
        if 'ext_params' in job:
            map_params = job['ext_params']
        else:
            map_params = "0\n"

        path = Task.path("EXT_MAP")
        external.prepare(job['ext_map'], map_params, path)
        fun_map.func_code = external.ext_map.func_code
    else:
        map_params = util.unpack(job['params'])
        fun_map.func_code = util.unpack(job['map']).func_code

    init_common(job)

    nr_part = max(1, Task.num_partitions)

    if 'combiner' in job:
        fun_combiner.func_code = util.unpack(job['combiner']).func_code
        partitions = [MapOutput(i, map_params, fun_combiner)\
            for i in range(nr_part)]
    else:
        partitions = [MapOutput(i, map_params) for i in range(nr_part)]

    run_map(Task.inputs[0], partitions, map_params)
    external.close_ext()

    urls = {}
    for i, p in enumerate(partitions):
        p.close()
        urls["%d %s" % (i, p.url())] = True

    index, index_url = Task.map_index
    safe_update(index, urls)
    OutputURL(index_url)

def op_reduce(job):
    msg("Received a new reduce job!")

    do_sort = int(job['sort'])
    mem_sort_limit = int(job['mem_sort_limit'])

    if 'reduce_init' in job:
        fun_init.func_code = util.unpack(job['reduce_init']).func_code

    fun_reader.func_code = util.unpack(job['reduce_reader']).func_code
    fun_writer.func_code = util.unpack(job['reduce_writer']).func_code

    if 'ext_reduce' in job:
        if "ext_params" in job:
            red_params = job['ext_params']
        else:
            red_params = "0\n"

        path = Task.path("EXT_MAP")
        external.prepare(job['ext_reduce'], red_params, path)
        fun_reduce.func_code = external.ext_reduce.func_code
    else:
        fun_reduce.func_code = util.unpack(job['reduce']).func_code
        red_params = util.unpack(job['params'])

    init_common(job)

    red_in = ReduceReader(Task.inputs, do_sort,
            mem_sort_limit, red_params).iter()
    red_out = ReduceOutput(red_params)

    msg("Starting reduce")
    fun_init(red_in, red_params)
    fun_reduce(red_in, red_out, red_params)
    msg("Reduce done")

    red_out.close()
    external.close_ext()

    index, index_url = Task.reduce_index
    safe_update(index, {"%d %s" % (Task.id, red_out.url()): True})
    OutputURL(index_url)<|MERGE_RESOLUTION|>--- conflicted
+++ resolved
@@ -116,75 +116,52 @@
     return Task.name
 
 def this_master():
-<<<<<<< HEAD
+    """Returns hostname and port of the disco master."""
     return Task.master
 
 def this_host():
+    """Returns jostname of the node that executes the task currently."""
     return Task.host
 
 def this_partition():
+    """
+    For a map task, returns an integer between *[0..nr_maps]* that identifies
+    the task. This value is mainly useful if you need to generate unique IDs
+    in each map task. There are no guarantees about how ids are assigned
+    for map tasks.
+
+    For a reduce task, returns an integer between *[0..nr_reduces]* that
+    identifies this partition. You can use a custom partitioning function to
+    assign key-value pairs to a particular partition.
+    """
     return Task.id
 
 def this_inputs():
+    """List of input files for this task."""
     return Task.inputs
 
 def put(key, value):
+    """
+    Stores an out-of-band result *value* with the key *key*. Key must be unique in
+    this job. Maximum key length is 256 characters. Only characters in the set
+    ``[a-zA-Z_\-:0-9]`` are allowed in the key.
+    """
     if oob_chars.match(key):
-        raise DiscoError("OOB key contains invalid characters (%s)" % key)
+            raise DiscoError("OOB key contains invalid characters (%s)" % key)
     if value is not None:
-        file(Task.oob_file(key), 'w').write(value)
+            file(Task.oob_file(key), 'w').write(value)
     OOBData(key, Task)
 
 def get(key, job=None):
+    """
+    Gets an out-of-band result assigned with the key *key*. The job name *job*
+    defaults to the current job.
+
+    Given the semantics of OOB results (see above), this means that the default
+    value is only good for the reduce phase which can access results produced
+    in the preceding map phase.
+    """
     return load_oob('http://%s' % Task.master, job or Task.name, key)
-=======
-        """Returns hostname and port of the disco master."""
-        return Task.master
-
-def this_host():
-        """Returns jostname of the node that executes the task currently."""
-        return Task.host
-
-def this_partition():
-        """
-        For a map task, returns an integer between *[0..nr_maps]* that identifies
-        the task. This value is mainly useful if you need to generate unique IDs
-        in each map task. There are no guarantees about how ids are assigned
-        for map tasks.
-
-        For a reduce task, returns an integer between *[0..nr_reduces]* that
-        identifies this partition. You can use a custom partitioning function to
-        assign key-value pairs to a particular partition.
-        """
-        return Task.id
-
-def this_inputs():
-        """List of input files for this task."""
-        return Task.inputs
-
-def put(key, value):
-        """
-        Stores an out-of-band result *value* with the key *key*. Key must be unique in
-        this job. Maximum key length is 256 characters. Only characters in the set
-        ``[a-zA-Z_\-:0-9]`` are allowed in the key.
-        """
-        if oob_chars.match(key):
-                raise DiscoError("OOB key contains invalid characters (%s)" % key)
-        if value is not None:
-                file(Task.oob_file(key), 'w').write(value)
-        OOBData(key, Task)
-
-def get(key, job=None):
-        """
-        Gets an out-of-band result assigned with the key *key*. The job name *job*
-        defaults to the current job.
-
-        Given the semantics of OOB results (see above), this means that the default
-        value is only good for the reduce phase which can access results produced
-        in the preceding map phase.
-        """
-        return load_oob('http://%s' % Task.master, job or Task.name, key)
->>>>>>> 39282c0a
 
 def connect_input(url, params):
     fd = sze = None
