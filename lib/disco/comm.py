import os, random, struct, time, socket, base64
from disco.compat import BytesIO, file, httplib, basestring, str_to_bytes
from disco.error import CommError
from disco.settings import DiscoSettings
from disco.util import iterify, urlresolve, urlsplit

BUFFER_SIZE = int(1024**2)
CHUNK_SIZE = int(10 * 1024**2)

settings = DiscoSettings()
nocurl = 'nocurl' in settings['DISCO_FLAGS'].lower().split()

try:
    import pycurl
except ImportError:
    nocurl = True

# Dictionary of connection class by scheme.
# The default will be HTTPConnection so we only need to define
# the other cases (in other words "https" when using httplib).
connection_class_scheme = {}

if nocurl:
    HTTPConnection = httplib.HTTPConnection
<<<<<<< HEAD
=======
    connection_class_scheme['https'] = httplib.HTTPSConnection
>>>>>>> be65272d
else:
    from disco import comm_pycurl
    from disco.comm_pycurl import HTTPConnection

def isredirection(status):
    return str(status).startswith('3')

def issuccessful(status):
    return str(status).startswith('2')

def isunavailable(status):
    return status == httplib.SERVICE_UNAVAILABLE

def range_header(offset):
    def httprange(start='', end=''):
        return '{0}-{1}'.format(start, end)
    if offset:
        return {'Range': 'bytes={0}'.format(httprange(*tuple(iterify(offset))))}
    return {}

def auth_header(token):
    if token != None:
        return {'Authorization': b'Basic ' + base64.b64encode(b"token:" + token.encode('utf-8'))}
    return {}

def resolveuri(baseuri, uri):
    if uri.startswith('/'):
        scheme, netloc, _path = urlsplit(baseuri)
        return '{0}://{1}{2}'.format(scheme, netloc, uri)
    return '{0}/{1}'.format(baseuri, uri)

def request(method, url, data=None, headers={}, sleep=0):
    scheme, netloc, path = urlsplit(urlresolve(url))

    try:
<<<<<<< HEAD
        conn = HTTPConnection(str(netloc))
=======
        conn_class = connection_class_scheme.get(scheme, HTTPConnection)
        conn = conn_class(str(netloc))
>>>>>>> be65272d
        conn.request(method, '/{0}'.format(path), body=data, headers=headers)
        response = conn.getresponse()
        status = response.status
        errmsg = response.reason
    except httplib.HTTPException as e:
        errmsg = str(e) or repr(e)
        raise CommError(errmsg, url, None)
    except (httplib.socket.error, socket.error) as e:
        status = None
        errmsg = e if isinstance(e, basestring) else str(e) or repr(e)

    if not status or isunavailable(status):
        if sleep == 9:
            raise CommError(errmsg, url, status)
        time.sleep(random.randint(1, 2**sleep))
        return request(method, url, data=data, headers=headers, sleep=sleep + 1)
    elif isredirection(status):
        loc = response.getheader('location')
        return request(method,
                       loc if loc.startswith('http:') else resolveuri(url, loc),
                       data=data,
                       headers=headers,
                       sleep=sleep)
    elif not issuccessful(status):
        raise CommError(response.read(), url, status)
    return response

def download(url, method='GET', data=None, offset=(), token=None, sleep=0):
    headers = range_header(offset)
    headers.update(auth_header(token))
    return request(method if data is None else 'POST',
                   url,
                   data=data,
                   headers=headers, sleep=sleep).read()

def upload(urls, source, token=None, **kwargs):
    data = FileSource(source).read()
    headers = auth_header(token)
    if nocurl:
        return [request('PUT', url, data=data, headers=headers).read()
                for url in urls]
    return list(comm_pycurl.upload(urls, data, token, **kwargs))

def open_url(url, *args, **kwargs):
    from disco.util import schemesplit
    scheme, rest = schemesplit(url)
    if not scheme or scheme == 'file':
        return open_local(rest, *args, **kwargs)
    return open_remote(url, *args, **kwargs)

def open_local(path):
    return File(path, 'rb', BUFFER_SIZE)

def open_remote(url, token=None):
    return Connection(urlresolve(url), token)

class FileSource(object):
    def __init__(self, source):
        self.isopen = hasattr(source, 'read')
        self.source = source.read() if self.isopen else source

    def __len__(self):
        if self.isopen:
            return len(self.source)
        return os.stat(self.source).st_size

    @property
    def read(self):
        if self.isopen:
            return BytesIO(str_to_bytes(self.source)).read
        return open(self.source, 'rb').read

class File(file):
    def __len__(self):
        return os.path.getsize(self.name)

    @property
    def url(self):
        return 'file://{0}'.format(self.name)

# should raise DataError
class Connection(object):
    def __init__(self, url, token=None):
        self.url = url
        self.token = token
        self.buf = None
        self.offset = 0
        self.orig_offset = 0
        self.eof = False
        self.response = None
        self.read(1)
        self.i = 0

    def __iter__(self):
        chunk = self._read_chunk(CHUNK_SIZE)
        while chunk:
            next_chunk = self._read_chunk(CHUNK_SIZE)
            lines = list(BytesIO(chunk))
            last  = lines.pop() if next_chunk else b''
            for line in lines:
                yield line
            chunk = last + next_chunk

    def __len__(self):
        if self.response == None:
            return 0
        if self.response.getheader('content-range', None) != None:
            return int(self.response.getheader('content-range').split('/')[1])
        elif self.response.getheader('transfer-encoding') == 'chunked':
            return len(self.buf)
        return int(self.response.getheader('content-length', 0))

    def close(self):
        pass

    def read(self, size=-1):
        buf = BytesIO()
        while size:
            bytes = self._read_chunk(size if size > 0 else CHUNK_SIZE)
            if not bytes:
                break
            size -= len(bytes)
            buf.write(bytes)
        return buf.getvalue()

    def _read_chunk(self, n):
        if self.buf is None or self.i >= len(self.buf):
            if self.eof:
                return b''
            self.i = 0
            if len(self):
                end = min(len(self), self.offset + CHUNK_SIZE) - 1
            else:
                end = self.offset + CHUNK_SIZE - 1
            headers = auth_header(self.token)
            headers.update(range_header((self.offset, end)))
            self.response = request('GET',
                                    self.url,
                                    headers=headers)
            self.buf = self.response.read()
            self.orig_offset = self.offset
            self.offset += len(self.buf)
            if len(self) and self.offset >= len(self):
                self.eof = True
            elif self.buf == b'':
                self.eof = True
        ret = self.buf[self.i:self.i + n]
        self.i += len(ret)
        return ret

    def tell(self):
        return self.orig_offset + self.i

    def seek(self, pos, mode=0):
        if mode == 0:
            self.offset = pos
        elif mode == 1:
            self.offset = self.tell() + pos
        else:
            self.offset = len(self) - pos
        self.eof = False
        self.buf = None
        self.orig_offset = self.offset
        self.i = 0<|MERGE_RESOLUTION|>--- conflicted
+++ resolved
@@ -22,10 +22,7 @@
 
 if nocurl:
     HTTPConnection = httplib.HTTPConnection
-<<<<<<< HEAD
-=======
     connection_class_scheme['https'] = httplib.HTTPSConnection
->>>>>>> be65272d
 else:
     from disco import comm_pycurl
     from disco.comm_pycurl import HTTPConnection
@@ -61,12 +58,8 @@
     scheme, netloc, path = urlsplit(urlresolve(url))
 
     try:
-<<<<<<< HEAD
-        conn = HTTPConnection(str(netloc))
-=======
         conn_class = connection_class_scheme.get(scheme, HTTPConnection)
         conn = conn_class(str(netloc))
->>>>>>> be65272d
         conn.request(method, '/{0}'.format(path), body=data, headers=headers)
         response = conn.getresponse()
         status = response.status
