--- conflicted
+++ resolved
@@ -163,7 +163,6 @@
 handle_info({'EXIT', Pid, Reason}, S) when Pid == self() ->
     error_logger:warning_report(["Disco server dies on error!", Reason]),
     {stop, stop_requested, S};
-<<<<<<< HEAD
 
 handle_info({'EXIT', Pid, {shutdown, Results}}, S) ->
     process_exit(Pid, Results, S);
@@ -175,14 +174,24 @@
     process_exit(Pid, Msg, S);
 
 handle_info({'EXIT', Pid, Reason}, S) ->
-    error_logger:warning_report({"Worker died unexpectedely", Pid, Reason}),
+    error_logger:warning_report({"Worker died unexpectedly", Pid, Reason}),
     process_exit(Pid, {error, Reason}, S).
+
+%% ===================================================================
+%% gen_server callback stubs
+
+terminate(Reason, _State) ->
+    error_logger:warning_report({"Disco server dies", Reason}).
+
+code_change(_OldVsn, State, _Extra) -> {ok, State}.
+
+%% ===================================================================
+%% exit handlers
 
 process_exit(Pid, {Type, _} = Results, S) ->
     case gb_trees:lookup(Pid, S#state.workers) of
         none ->
-            error_logger:warning_report({"Unknown PID exits", Pid, Results}),
-            {noreply, S};
+            nodemon_exit(Pid, S);
         {_, {Host, Task}} ->
             UWorkers = gb_trees:delete(Pid, S#state.workers),
             Task#task.from ! {Results, Task, Host},
@@ -192,19 +201,23 @@
                                    Type,
                                    S#state{workers = UWorkers})}
     end.
-=======
-
-handle_info({'EXIT', Pid, Reason}, S) ->
-    {noreply, process_exit(Pid, Reason, S)}.
->>>>>>> 9f1c1edb
-
-%% ===================================================================
-%% gen_server callback stubs
-
-terminate(Reason, _State) ->
-    error_logger:warning_report({"Disco server dies", Reason}).
-
-code_change(_OldVsn, State, _Extra) -> {ok, State}.
+
+nodemon_exit(Pid, S) ->
+    Iter = gb_trees:iterator(S#state.nodes),
+    nodemon_exit(Pid, S, gb_trees:next(Iter)).
+
+nodemon_exit(Pid, S, {Host, N, _Iter}) when N#dnode.node_mon =:= Pid ->
+    error_logger:warning_report({"Restarting monitor for", Host}),
+    N1 = N#dnode{node_mon = node_mon:start_link(Host)},
+    S1 = S#state{nodes = gb_trees:update(Host, N1, S#state.nodes)},
+    {noreply, do_connection_status(Host, down, S1)};
+
+nodemon_exit(Pid, S, {_Host, _N, Iter}) ->
+    nodemon_exit(Pid, S, gb_trees:next(Iter));
+
+nodemon_exit(Pid, S, none) ->
+    error_logger:warning_report({"Unknown PID exits", Pid}),
+    {noreply, S}.
 
 %% ===================================================================
 %% internal functions
@@ -282,54 +295,7 @@
 start_worker(Node, NodeMon, T) ->
     event_server:event(T#task.jobname, "~s:~B assigned to ~s",
                        [T#task.mode, T#task.taskid, Node], []),
-<<<<<<< HEAD
     spawn_link(disco_worker, start_link_remote, [Node, NodeMon, T]).
-=======
-    spawn_link(disco_worker, start_link_remote,
-               [self(), whereis(event_server), Node, NodeMon, T]).
-
-process_exit(Pid, Code, S) ->
-    case gb_trees:lookup(Pid, S#state.workers) of
-        {value, {Node, T}} ->
-            Msg = worker_exit_msg(Pid, Node, Code),
-            process_worker_exit(Node, T, Pid, Msg, Code),
-            S;
-        none ->
-            process_nodemon_exit(Pid, Code, S)
-    end.
-
--spec process_worker_exit(nonempty_string(), task(), pid(), _, _) -> 'ok'.
-process_worker_exit(Node, T, Pid, Msg, Code) ->
-    P = io_lib:fwrite("WARN: [~s:~B] ", [T#task.mode, T#task.taskid]),
-    event_server:event(Node, T#task.jobname, lists:flatten(P, Msg), [],
-                       {task_failed, T#task.mode}),
-    gen_server:cast(self(), {exit_worker, Pid, {data_error, Code}}).
-
-worker_exit_msg(Pid, Node, normal) ->
-    error_logger:warning_report({"Task failed to call exit_worker", Pid}),
-    io_lib:fwrite("Worker on ~p died unexpectedly without a reason", [Node]);
-worker_exit_msg(_Pid, _Node, {worker_dies, {Msg, Args}}) ->
-    io_lib:fwrite(Msg, Args);
-worker_exit_msg(_Pid, Node, noconnection) ->
-    io_lib:fwrite("Connection lost to node ~p (network busy?)", [Node]);
-worker_exit_msg(_Pid, Node, Reason) ->
-    io_lib:fwrite("Worker on ~p died unexpectedly: ~p", [Node, Reason]).
-
--spec process_nodemon_exit(pid(), _, #state{}) -> #state{}.
-process_nodemon_exit(Pid, Code, S) ->
-    Iter = gb_trees:iterator(S#state.nodes),
-    process_nodemon_exit1(Pid, Code, S, gb_trees:next(Iter)).
-
-process_nodemon_exit1(Pid, Code, S, {Host, N, _Iter})
-                      when N#dnode.node_mon =:= Pid ->
-    error_logger:warning_report({"Restarting monitor for", Host, Code}),
-    N1 = N#dnode{node_mon = node_mon:start_link(Host)},
-    S1 = S#state{nodes = gb_trees:update(Host, N1, S#state.nodes)},
-    do_connection_status(Host, down, S1);
-process_nodemon_exit1(Pid, Code, S, {_Host, _N, Iter}) ->
-    process_nodemon_exit1(Pid, Code, S, gb_trees:next(Iter));
-process_nodemon_exit1(_Pid, _Code, S, none) -> S.
->>>>>>> 9f1c1edb
 
 -spec do_update_config_table([disco_config:host_info()], [nonempty_string()],
                              #state{}) -> #state{}.
