--- conflicted
+++ resolved
@@ -66,7 +66,6 @@
             error(E, Req)
     end;
 
-<<<<<<< HEAD
 op('GET', "/ddfs/tag/" ++ TagAttrib, Req) ->
     {Tag, Attrib} = parse_tag_attribute(TagAttrib, all),
     Token = parse_auth_token(Req),
@@ -94,38 +93,14 @@
 
 op('POST', "/ddfs/tag/" ++ Tag, Req) ->
     Token = parse_auth_token(Req),
-    tag_update(fun(Urls, _) ->
-        case lists:keysearch("delayed", 1, Req:parse_qs()) of
-            false ->
-                ddfs:update_tag(ddfs_master, Tag, Urls, Token);
-            _ ->
-                ddfs:update_tag_delayed(ddfs_master, Tag, Urls, Token)
-=======
-op('GET', "/ddfs/tag/" ++ Tag0, Req) ->
-    Tag = ddfs_util:replace(Tag0, $/, $:),
-    case ddfs:get_tag(ddfs_master, Tag) of
-        {ok, TagData} ->
-            Req:ok({"application/json", [], TagData});
-        invalid_name ->
-            Req:respond({403, [], ["Invalid tag"]});
-        deleted ->
-            Req:respond({404, [], ["Tag not found"]});
-        notfound ->
-            Req:respond({404, [], ["Tag not found"]});
-        E ->
-            error(E, Req)
-    end;
-
-op('POST', "/ddfs/tag/" ++ Tag, Req) ->
     QS = Req:parse_qs(),
     Opt = if_set("update", QS, [nodup], []),
-    tag_update(fun(Urls) ->
+    tag_update(fun(Urls, _Size) ->
         case is_set("delayed", QS) of
             true ->
-                ddfs:update_tag_delayed(ddfs_master, Tag, Urls, Opt);
+                ddfs:update_tag_delayed(ddfs_master, Tag, Urls, Token, Opt);
             false ->
-                ddfs:update_tag(ddfs_master, Tag, Urls, Opt)
->>>>>>> 742e8149
+                ddfs:update_tag(ddfs_master, Tag, Urls, Token, Opt)
         end
     end, Req);
 
@@ -213,13 +188,8 @@
 error({error, E}, Req) when is_atom(E) ->
     Req:respond({500, [], ["Internal server error: ", atom_to_list(E)]});
 error(E, Req) ->
-<<<<<<< HEAD
-    Req:respond({500, [], ["Internal server error:"
-                           ++ io_lib:format("~p", [E])]}).
-=======
     Msg = ["Internal server error: ", io_lib:format("~p", [E])],
     Req:respond({500, [], Msg}).
->>>>>>> 742e8149
 
 -spec okjson([binary()], module()) -> _.
 okjson(Data, Req) ->
