-module(ddfs_util).
-export([is_valid_name/1, timestamp/0, timestamp/1, timestamp_to_time/1,
         ensure_dir/1, hashdir/5, safe_rename/2, format_timestamp/0,
         diskspace/1, fold_files/3, pack_objname/2, unpack_objname/1,
<<<<<<< HEAD
         choose_random/1, choose_random/2, replace/3, startswith/2]).

=======
         choose_random/1, choose_random/2, replace/3, startswith/2,
         concatenate/2, name_from_url/1]).
>>>>>>> 742e8149
-export([to_hex/1]).

-include_lib("kernel/include/file.hrl").

-include("config.hrl").
-include("ddfs_tag.hrl").

-spec is_valid_name(string()) -> bool().
is_valid_name([]) -> false;
is_valid_name(Name) when length(Name) > ?NAME_MAX -> false;
is_valid_name(Name) ->
    Ok = ":@-_0123456789abcdefghijklmnopqrstuvwxyzABCDEFGHIJKLMNOPQRSTUVWXYZ",
    not lists:any(fun(C) -> string:chr(Ok, C) == 0 end, Name).

-spec replace(string(), char(), char()) -> string().
replace(Str, A, B) ->
    replace(lists:flatten(Str), A, B, []).

-spec replace(string(), char(), char(), string()) -> string().
replace([], _, _, L) ->
    lists:reverse(L);
replace([C|R], A, B, L) when C == A ->
    replace(R, A, B, [B|L]);
replace([C|R], A, B, L) ->
    replace(R, A, B, [C|L]).

-spec startswith(binary(), binary()) -> bool().
startswith(B, Prefix) when size(B) < size(Prefix) ->
    false;
startswith(B, Prefix) ->
    {Head, _} = split_binary(B, size(Prefix)),
    Head =:= Prefix.

-spec timestamp() -> string().
timestamp() -> timestamp(now()).

-spec timestamp(timer:timestamp()) -> string().
timestamp({X0, X1, X2}) ->
    lists:flatten([to_hex(X0), $-, to_hex(X1), $-, to_hex(X2)]).

timestamp_to_time(T) ->
    list_to_tuple([erlang:list_to_integer(X, 16) ||
        X <- string:tokens(lists:flatten(T), "-")]).

-spec pack_objname(tagname(), timer:timestamp()) -> tagid().
pack_objname(Name, T) ->
    list_to_binary([Name, "$", timestamp(T)]).

-spec unpack_objname(tagid() | string()) -> {binary(), timer:timestamp()}.
unpack_objname(Obj) when is_binary(Obj) ->
    unpack_objname(binary_to_list(Obj));
unpack_objname(Obj) ->
    [Name, Tstamp] = string:tokens(Obj, "$"),
    {list_to_binary(Name), timestamp_to_time(Tstamp)}.

name_from_url(<<"tag://", Name/binary>>) ->
    Name;
name_from_url(Url) ->
    case re:run(Url, "/../(.*)[$]", [{capture, all_but_first, binary}]) of
        {match, [Name]} ->
            Name;
        _ ->
            false
    end.

-spec ensure_dir(string()) -> 'eof' | 'ok' | {'error', _} | {'ok', _}.
ensure_dir(Dir) ->
    case prim_file:make_dir(Dir) of
        ok -> ok;
        {error, eexist} -> ok;
        E -> E
    end.

-spec format_timestamp() -> binary().
format_timestamp() ->
    {Date, Time} = calendar:now_to_local_time(now()),
    DateStr = io_lib:fwrite("~w/~.2.0w/~.2.0w ", tuple_to_list(Date)),
    TimeStr = io_lib:fwrite("~.2.0w:~.2.0w:~.2.0w", tuple_to_list(Time)),
    list_to_binary([DateStr, TimeStr]).

-spec to_hex_helper(non_neg_integer(), string()) -> nonempty_string().
to_hex_helper(Int, L) ->
    case {Int, L} of
        {0, []} -> "00";
        {0, _ } -> L;
        _ ->
            D = Int div 16,
            R = Int rem 16,
            C = if R < 10 -> $0 + R;
                   true   -> $a + R - 10
                end,
            to_hex_helper(D, [C|L])
    end.

-spec to_hex(non_neg_integer()) -> nonempty_string().
to_hex(Int) ->
    to_hex_helper(Int, []).

-spec hashdir(binary(), nonempty_string(), nonempty_string(),
    nonempty_string(), nonempty_string()) -> {'ok', string(), binary()}.
hashdir(Name, Node, Mode, Root, Vol) ->
    <<D0:8, _/binary>> = erlang:md5(Name),
    D1 = to_hex(D0),
    Dir = lists:flatten([if length(D1) == 1 -> "0"; true -> "" end, D1]),
    Path = filename:join([Vol, Mode, Dir]),
    Url = list_to_binary(["disco://", Node, "/ddfs/", Path, "/", Name]),
    Local = filename:join(Root, Path),
    {ok, Local, Url}.

-spec safe_rename(string(), string()) -> 'ok' | {'error', 'file_exists'
    | {'chmod_failed', _} | {'rename_failed', _}}.
safe_rename(Src, Dst) ->
    case prim_file:read_file_info(Dst) of
        {error, enoent} ->
            case prim_file:write_file_info(Src,
                    #file_info{mode = ?FILE_MODE}) of
                ok ->
                    case prim_file:rename(Src, Dst) of
                        ok -> ok;
                        {error, E} -> {error, {rename_failed, E}}
                    end;
                {error, E} -> {error, {chmod_failed, E}}
            end;
        _ -> {error, file_exists}
    end.

<<<<<<< HEAD
-spec diskspace([byte()]|byte()) ->
=======
concatenate(Src, Dst) ->
    {ok, SrcIO} = prim_file:open(Src, [read, raw, binary]),
    {ok, DstIO} = prim_file:open(Dst, [append, raw]),
    R = concatenate_do(SrcIO, DstIO),
    prim_file:close(SrcIO),
    prim_file:close(DstIO),
    R.

concatenate_do(SrcIO, DstIO) ->
    case prim_file:read(SrcIO, 524288) of
        {ok, Data} ->
            ok = prim_file:write(DstIO, Data),
            concatenate_do(SrcIO, DstIO);
        eof ->
            ok;
        Error ->
            Error
    end.

-spec diskspace(string()) ->
>>>>>>> 742e8149
    {'error', 'invalid_output' | 'invalid_path'} | {'ok', ddfs_node:diskinfo()}.
diskspace(Path) ->
    case lists:reverse(string:tokens(os:cmd(["df -k ", Path]), "\n\t ")) of
        [_, _, Free, Used|_] ->
            case catch {list_to_integer(Free),
                        list_to_integer(Used)} of
                {F, U} when is_integer(F), is_integer(U), F >= 0, U >= 0 ->
                    {ok, {F, U}};
                _ ->
                    {error, invalid_path}
            end;
        _ ->
            {error, invalid_output}
    end.

-spec fold_files(string(), fun((string(), string(), T) -> T), T) -> T.
fold_files(Dir, Fun, Acc0) ->
    {ok, L} = prim_file:list_dir(Dir),
    lists:foldl(fun(F, Acc) ->
        Path = filename:join(Dir, F),
        case prim_file:read_file_info(Path) of
            {ok, #file_info{type = directory}} ->
                fold_files(Path, Fun, Acc);
            _ ->
                Fun(F, Dir, Acc)
        end
    end, Acc0, L).

-spec choose_random(list(T)) -> T.
choose_random(L) ->
    lists:nth(random:uniform(length(L)), L).

-spec choose_random(list(T), non_neg_integer()) -> list(T).
choose_random(L, N) ->
    choose_random(L, [], N).

choose_random([], R, _) -> R;
choose_random(_, R, 0) -> R;
choose_random(L, R, N) ->
    C = choose_random(L),
    choose_random(L -- [C], [C|R], N - 1).
<|MERGE_RESOLUTION|>--- conflicted
+++ resolved
@@ -2,13 +2,8 @@
 -export([is_valid_name/1, timestamp/0, timestamp/1, timestamp_to_time/1,
          ensure_dir/1, hashdir/5, safe_rename/2, format_timestamp/0,
          diskspace/1, fold_files/3, pack_objname/2, unpack_objname/1,
-<<<<<<< HEAD
-         choose_random/1, choose_random/2, replace/3, startswith/2]).
-
-=======
          choose_random/1, choose_random/2, replace/3, startswith/2,
          concatenate/2, name_from_url/1]).
->>>>>>> 742e8149
 -export([to_hex/1]).
 
 -include_lib("kernel/include/file.hrl").
@@ -135,9 +130,6 @@
         _ -> {error, file_exists}
     end.
 
-<<<<<<< HEAD
--spec diskspace([byte()]|byte()) ->
-=======
 concatenate(Src, Dst) ->
     {ok, SrcIO} = prim_file:open(Src, [read, raw, binary]),
     {ok, DstIO} = prim_file:open(Dst, [append, raw]),
@@ -157,8 +149,7 @@
             Error
     end.
 
--spec diskspace(string()) ->
->>>>>>> 742e8149
+-spec diskspace([byte()]|byte()) ->
     {'error', 'invalid_output' | 'invalid_path'} | {'ok', ddfs_node:diskinfo()}.
 diskspace(Path) ->
     case lists:reverse(string:tokens(os:cmd(["df -k ", Path]), "\n\t ")) of
