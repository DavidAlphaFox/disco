-module(ddfs_util).
-export([concatenate/2, diskspace/1, ensure_dir/1, fold_files/3,
        foreach_file/2, hashdir/5, hashdir/4, safe_rename/2]).
-export([startswith/2, is_valid_name/1, make_valid_name/1,
         unpack_objname/1, pack_objname/2]).
-export([cluster_url/2, parse_url/1, url_to_name/1]).
-export([format_timestamp/0, timestamp/0, timestamp/1, timestamp_to_time/1]).

-export([start_web/3]).

% For tests.
-export([to_hex/1]).

-include_lib("kernel/include/file.hrl").

-include("common_types.hrl").
-include("config.hrl").
-include("ddfs.hrl").
-include("ddfs_tag.hrl").

-define(LEGAL_CHARS,
        ":@-_0123456789abcdefghijklmnopqrstuvwxyzABCDEFGHIJKLMNOPQRSTUVWXYZ").

-spec is_invalid_char(char()) -> boolean().
is_invalid_char(C) ->
    string:chr(?LEGAL_CHARS, C) =:= 0.

-spec is_valid_name(path()) -> boolean().
is_valid_name([]) -> false;
is_valid_name(Name) when length(Name) > ?NAME_MAX -> false;
is_valid_name(Name) ->
    not lists:any(fun is_invalid_char/1, Name).

% Replace illegal chars in filenames by '_'.
-spec make_valid_char(char()) -> char().
make_valid_char(C) ->
    case is_invalid_char(C) of true  -> $_; false -> C end.
-spec make_valid_name(path()) -> path().
make_valid_name(Path) ->
    [make_valid_char(C) || C <- Path].

-spec startswith(binary(), binary()) -> boolean().
startswith(B, Prefix) when byte_size(B) < byte_size(Prefix) ->
    false;
startswith(B, Prefix) ->
    {Head, _} = split_binary(B, byte_size(Prefix)),
    Head =:= Prefix.

-spec timestamp() -> string().
timestamp() -> timestamp(disco_util:timestamp()).

<<<<<<< HEAD
-spec timestamp(erlang:timestamp()) -> string().
timestamp({X0, X1, X2}) ->
    lists:flatten([to_hex(X0), $-, to_hex(X1), $-, to_hex(X2)]).

-spec timestamp_to_time(nonempty_string()) -> erlang:timestamp().
=======
-spec timestamp(disco_util:timestamp()) -> string().
timestamp({X0, X1, X2}) ->
    lists:flatten([to_hex(X0), $-, to_hex(X1), $-, to_hex(X2)]).

-spec timestamp_to_time(nonempty_string()) -> disco_util:timestamp().
>>>>>>> be65272d
timestamp_to_time(T) ->
    list_to_tuple([erlang:list_to_integer(X, 16)
                   || X <- string:tokens(lists:flatten(T), "-")]).

<<<<<<< HEAD
-spec pack_objname(tagname(), erlang:timestamp()) -> tagid().
pack_objname(Name, T) ->
    list_to_binary([Name, "$", timestamp(T)]).

-spec unpack_objname(tagid() | string()) -> {binary(), erlang:timestamp()}.
=======
-spec pack_objname(tagname(), disco_util:timestamp()) -> tagid().
pack_objname(Name, T) ->
    list_to_binary([Name, "$", timestamp(T)]).

-spec unpack_objname(tagid() | string()) -> {binary(), disco_util:timestamp()}.
>>>>>>> be65272d
unpack_objname(Obj) when is_binary(Obj) ->
    unpack_objname(binary_to_list(Obj));
unpack_objname(Obj) ->
    [Name, Tstamp] = string:tokens(Obj, "$"),
    {list_to_binary(Name), timestamp_to_time(Tstamp)}.

-spec url_to_name(binary()) -> binary() | false.
url_to_name(<<"tag://", Name/binary>>) ->
    Name;
url_to_name(Url) ->
    case re:run(Url, "/../(.*)[$]", [{capture, all_but_first, binary}]) of
        {match, [Name]} -> Name;
        _               -> false
    end.

-spec ensure_dir(string()) -> eof | ok | {error, _} | {ok, _}.
ensure_dir(Dir) ->
    case prim_file:make_dir(Dir) of
        ok              -> ok;
        {error, eexist} -> ok;
        E               -> E
    end.

-spec format_timestamp() -> binary().
format_timestamp() ->
    {Date, Time} = calendar:now_to_local_time(disco_util:timestamp()),
    DateStr = io_lib:fwrite("~w/~.2.0w/~.2.0w ", tuple_to_list(Date)),
    TimeStr = io_lib:fwrite("~.2.0w:~.2.0w:~.2.0w", tuple_to_list(Time)),
    list_to_binary([DateStr, TimeStr]).

-spec to_hex(non_neg_integer()) -> nonempty_string().
to_hex(Int) ->
    to_hex(Int, []).

-spec to_hex(non_neg_integer(), string()) -> nonempty_string().
to_hex(Int, L) ->
    case {Int, L} of
        {0, []} -> "00";
        {0, _ } -> L;
        _ ->
            D = Int div 16,
            R = Int rem 16,
            C = if R < 10 -> $0 + R;
                   true   -> $a + R - 10
                end,
            to_hex(D, [C|L])
    end.

-spec hashdir(binary(), nonempty_string(), nonempty_string(),
              nonempty_string(), nonempty_string()) -> {ok, string(), binary()}.
hashdir(Name, Host, Type, Root, Vol) ->
    Path = hashpath(Name, Type, Vol),
    Url = list_to_binary(["disco://", Host, "/ddfs/", Path, "/", Name]),
    Local = Root ++ "/" ++ Path,
    {ok, Local, Url}.

-spec hashdir(binary(), nonempty_string(), nonempty_string(),
    nonempty_string()) -> {ok, string()}.
hashdir(Name, Type, Root, Vol) ->
    Path = hashpath(Name, Type, Vol),
    Local = Root ++ "/" ++ Path,
    {ok, Local}.

hashpath(Name, Type, Vol) ->
    <<D0:8, _/binary>> = erlang:md5(Name),
    D1 = to_hex(D0),
    Dir = lists:flatten([case D1 of [_] -> "0"; _ -> "" end, D1]),
    Vol ++ "/" ++ Type ++ "/" ++ Dir.

-spec parse_url(binary() | string())
               -> not_ddfs |
                  {host(), volume_name(), object_type(), string(), object_name()}.
parse_url(Url) when is_binary(Url) ->
    parse_url(binary_to_list(Url));
parse_url(Url) when is_list(Url) ->
    {_S, Host, Path, _Q, _F} = mochiweb_util:urlsplit(Url),
    case filename:split(Path) of
        ["/","ddfs","vol" ++ _ = Vol, "blob", Hash, Obj] ->
            {Host, Vol, blob, Hash, list_to_binary(Obj)};
        ["/","ddfs","vol" ++ _ = Vol, "tag", Hash, Obj] ->
            {Host, Vol, tag, Hash, list_to_binary(Obj)};
        _ ->
            not_ddfs
    end.

-type method() :: get | put.
-spec cluster_url(binary() | string(), method()) -> string().
cluster_url(Url, Meth) when is_binary(Url) ->
    cluster_url(binary_to_list(Url), Meth);
cluster_url(Url, Meth) when is_list(Url) ->
    cluster_url(Url, Meth, disco:local_cluster()).
cluster_url(Url, _Meth, false) -> Url;
cluster_url(Url, Meth, true) ->
    Method = string:to_upper(atom_to_list(Meth)),
    ProxyPort = disco:get_setting("DISCO_PROXY_PORT"),
    U = binary_to_list(list_to_binary(Url)),
    {S, HostPort, Path, _Q, _F} = mochiweb_util:urlsplit(U),
    Host = case string:tokens(HostPort, ":") of
               [H] -> H;
               [H|_] -> H
           end,
    ProxyUrl = [S, "://127.0.0.1:", ProxyPort,
                "/proxy/", Host, "/", Method, Path],
    lists:flatten(ProxyUrl).

-type rename_errors() :: file_exists| {chmod_failed, _} | {rename_failed, _}.
-spec safe_rename(string(), string()) -> ok | {error, rename_errors()}.
safe_rename(Src, Dst) ->
    case prim_file:read_file_info(Dst) of
        {error, enoent} ->
            W = prim_file:write_file_info(Src, #file_info{mode = ?FILE_MODE}),
            case W of
                ok -> case prim_file:rename(Src, Dst) of
                          ok         -> ok;
                          {error, E} -> {error, {rename_failed, E}}
                      end;
                {error, E}           -> {error, {chmod_failed, E}}
            end;
        {ok, _} -> {error, file_exists}
    end.

-spec concatenate(file:filename(), file:filename()) -> ok | {error, term()}.
concatenate(Src, Dst) ->
    {ok, SrcIO} = prim_file:open(Src, [read, raw, binary]),
    {ok, DstIO} = prim_file:open(Dst, [append, raw]),
    R = concatenate_do(SrcIO, DstIO),
    _ = prim_file:close(SrcIO),
    _ = prim_file:close(DstIO),
    R.

concatenate_do(SrcIO, DstIO) ->
    case prim_file:read(SrcIO, 524288) of
        {ok, Data} ->
            case prim_file:write(DstIO, Data) of
                ok -> concatenate_do(SrcIO, DstIO);
                Error -> Error
            end;
        eof   -> ok;
        Error -> Error
    end.

-spec diskspace(nonempty_string()) -> {error, invalid_output | invalid_path} |
                                      {ok, diskinfo()}.
diskspace(Path) ->
    case lists:reverse(string:tokens(os:cmd(["df -k ", Path]), "\n\t ")) of
        [_, _, Free, Used|_] ->
            try {ok, {list_to_integer(Free), list_to_integer(Used)}}
            catch _:_ -> {error, invalid_path}
            end;
        _ -> {error, invalid_output}
    end.

-spec foreach_file(string(), fun((string(), non_neg_integer(), string()) -> ok)) -> ok.
foreach_file(Dir, Fun) ->
    Base = Dir ++ "/",
    case prim_file:list_dir(Dir) of
        {ok, L} ->
            lists:foreach(
              fun(F) ->
                      Path =  Base ++ F,
                      case prim_file:read_file_info(Path) of
                          {ok, #file_info{type = directory}} ->
                              foreach_file(Path, Fun);
                          {ok, #file_info{size = Size}} ->
                              Fun(F, Size, Dir)
                      end
              end, L);
        {error, Error} ->
            error_logger:info_msg("Could not read Dir ~p (~p)" ++
                                  " ignoring all contents", [Dir, Error]),
            ok
    end.

-spec fold_files(string(), fun((string(), non_neg_integer(), string(), T) -> T), T) -> T.
fold_files(Dir, Fun, Acc0) ->
    Base = Dir ++ "/",
    case prim_file:list_dir(Dir) of
        {ok, L} ->
            lists:foldl(
              fun(F, Acc) ->
                      Path =  Base ++ F,
                      case prim_file:read_file_info(Path) of
                          {ok, #file_info{type = directory}} ->
                              fold_files(Path, Fun, Acc);
                          {ok, #file_info{size = Size}} ->
                              Fun(F, Size, Dir, Acc)
                      end
              end, Acc0, L);
        {error, Error} ->
            error_logger:info_msg("Could not read Dir ~p (~p)" ++
                                  " ignoring all contents", [Dir, Error]),
            Acc0
    end.

-spec start_web(non_neg_integer(), fun() , term()) -> {ok, pid()} | {error, term()}.
start_web(Port, Func, Name) ->
    Ret = mochiweb_http:start([{name, Name},
                               {max, ?HTTP_MAX_CONNS},
                               {loop, Func},
                               {port, Port}]),
    case Ret of
        {ok, _Pid} -> error_logger:info_msg("Started ~p at ~p on port ~p",
                                            [Name, node(), Port]);
        E ->          error_logger:error_msg("~p failed at ~p on port ~p: ~p",
                                             [Name, node(), Port, E])
    end,
    Ret.<|MERGE_RESOLUTION|>--- conflicted
+++ resolved
@@ -49,36 +49,20 @@
 -spec timestamp() -> string().
 timestamp() -> timestamp(disco_util:timestamp()).
 
-<<<<<<< HEAD
 -spec timestamp(erlang:timestamp()) -> string().
 timestamp({X0, X1, X2}) ->
     lists:flatten([to_hex(X0), $-, to_hex(X1), $-, to_hex(X2)]).
 
 -spec timestamp_to_time(nonempty_string()) -> erlang:timestamp().
-=======
--spec timestamp(disco_util:timestamp()) -> string().
-timestamp({X0, X1, X2}) ->
-    lists:flatten([to_hex(X0), $-, to_hex(X1), $-, to_hex(X2)]).
-
--spec timestamp_to_time(nonempty_string()) -> disco_util:timestamp().
->>>>>>> be65272d
 timestamp_to_time(T) ->
     list_to_tuple([erlang:list_to_integer(X, 16)
                    || X <- string:tokens(lists:flatten(T), "-")]).
 
-<<<<<<< HEAD
 -spec pack_objname(tagname(), erlang:timestamp()) -> tagid().
 pack_objname(Name, T) ->
     list_to_binary([Name, "$", timestamp(T)]).
 
 -spec unpack_objname(tagid() | string()) -> {binary(), erlang:timestamp()}.
-=======
--spec pack_objname(tagname(), disco_util:timestamp()) -> tagid().
-pack_objname(Name, T) ->
-    list_to_binary([Name, "$", timestamp(T)]).
-
--spec unpack_objname(tagid() | string()) -> {binary(), disco_util:timestamp()}.
->>>>>>> be65272d
 unpack_objname(Obj) when is_binary(Obj) ->
     unpack_objname(binary_to_list(Obj));
 unpack_objname(Obj) ->
