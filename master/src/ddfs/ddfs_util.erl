--- conflicted
+++ resolved
@@ -2,12 +2,9 @@
 -export([is_valid_name/1, timestamp/0, timestamp/1, timestamp_to_time/1,
          ensure_dir/1, hashdir/5, safe_rename/2, format_timestamp/0,
          diskspace/1, fold_files/3, pack_objname/2, unpack_objname/1,
-<<<<<<< HEAD
          choose_random/1, choose_random/2, replace/3, startswith/2]).
-=======
-         choose_random/1, replace/3, startswith/2]).
+
 -export([to_hex/1]).
->>>>>>> ca482fb4
 
 -include_lib("kernel/include/file.hrl").
 
