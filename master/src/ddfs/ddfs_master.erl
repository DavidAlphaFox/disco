-module(ddfs_master).
-behaviour(gen_server).

-export([start_link/0]).
-export([get_tags/1, get_tags/3,
         get_nodeinfo/1,
         get_read_nodes/0,
         get_hosted_tags/1,
         gc_blacklist/0, gc_blacklist/1,
         gc_stats/0,
         choose_write_nodes/3,
         new_blob/4, new_blob/5,
         safe_gc_blacklist/0, safe_gc_blacklist/1,
         refresh_tag_cache/0,
         tag_notify/2,
         tag_operation/2, tag_operation/3,
         update_gc_stats/1,
         update_nodes/1
        ]).
-export([init/1,
         handle_call/3,
         handle_cast/2,
         handle_info/2,
         terminate/2,
         code_change/3]).

-define(WEB_PORT, 8011).

-include("common_types.hrl").
-include("gs_util.hrl").
-include("config.hrl").
-include("ddfs.hrl").
-include("ddfs_tag.hrl").
-include("ddfs_gc.hrl").

-type node_info() :: {node(), {non_neg_integer(), non_neg_integer()}}.
-type gc_stats() :: none | gc_run_stats().

-record(state, {tags      = gb_trees:empty()          :: disco_gbtree(tagname(),pid()),
                tag_cache = {false, gb_sets:empty()}  :: {boolean(), disco_gbset(tagname())},
                cache_refresher                       :: pid(),

                nodes             = []                :: [node_info()],
                write_blacklist   = []                :: [node()],
                read_blacklist    = []                :: [node()],
                gc_blacklist      = []                :: [node()],
                safe_gc_blacklist = gb_sets:empty()   :: disco_gbset(tagname()),
<<<<<<< HEAD
                gc_stats          = none              :: none | {gc_stats(), erlang:timestamp()}}).
=======
                gc_stats          = none              :: none | {gc_stats(), disco_util:timestamp()}}).
>>>>>>> be65272d
-type state() :: #state{}.
-type replyto() :: {pid(), reference()}.

-export_type([gc_stats/0, node_info/0]).

%% ===================================================================
%% API functions

-spec start_link() -> {ok, pid()}.
start_link() ->
    lager:info("DDFS master starts"),
    case gen_server:start_link({local, ?MODULE}, ?MODULE, [], []) of
        {ok, Server} -> {ok, Server};
        {error, {already_started, Server}} -> {ok, Server}
    end.

-spec tag_operation(term(), tagname()) -> term().
tag_operation(Op, Tag) ->
    gen_server:call(?MODULE, {tag, Op, Tag}).
-spec tag_operation(term(), tagname(), non_neg_integer() | infinity) ->
                           term().
tag_operation(Op, Tag, Timeout) ->
    gen_server:call(?MODULE, {tag, Op, Tag}, Timeout).

-spec tag_notify(term(), tagname()) -> ok.
tag_notify(Op, Tag) ->
    gen_server:cast(?MODULE, {tag_notify, Op, Tag}).

-spec get_nodeinfo(all) -> {ok, [node_info()]}.
get_nodeinfo(all) ->
    gen_server:call(?MODULE, {get_nodeinfo, all}).

-spec get_read_nodes() -> {ok, [node()], non_neg_integer()} | {error, term()}.
get_read_nodes() ->
    gen_server:call(?MODULE, get_read_nodes, infinity).

-spec gc_blacklist() -> {ok, [node()]}.
gc_blacklist() ->
    gen_server:call(?MODULE, gc_blacklist).

-spec gc_blacklist([node()]) -> ok.
gc_blacklist(Nodes) ->
    gen_server:cast(?MODULE, {gc_blacklist, Nodes}).

<<<<<<< HEAD
-spec gc_stats() -> {ok, none | {gc_stats(), erlang:timestamp()}} | {error, term()}.
=======
-spec gc_stats() -> {ok, none | {gc_stats(), disco_util:timestamp()}} | {error, term()}.
>>>>>>> be65272d
gc_stats() ->
    gen_server:call(?MODULE, gc_stats).

-spec get_hosted_tags(host()) -> {ok, [tagname()]} | {error, term()}.
get_hosted_tags(Host) ->
    gen_server:call(?MODULE, {get_hosted_tags, Host}).

-spec choose_write_nodes(non_neg_integer(), [node()], [node()]) -> {ok, [node()]}.
choose_write_nodes(K, Include, Exclude) ->
    gen_server:call(?MODULE, {choose_write_nodes, K, Include, Exclude}).

-spec get_tags(gc) -> {ok, [tagname()], [node()]} | too_many_failed_nodes;
              (safe) -> {ok, [binary()]} | too_many_failed_nodes.
get_tags(Mode) ->
    get_tags(?MODULE, Mode, ?GET_TAG_TIMEOUT).

-spec get_tags(server(), gc, non_neg_integer()) ->
                      {ok, [tagname()], [node()]} | too_many_failed_nodes;
              (server(), safe, non_neg_integer()) ->
                      {ok, [binary()]} | too_many_failed_nodes.
get_tags(Server, Mode, Timeout) ->
    disco_profile:timed_run(
        fun() -> gen_server:call(Server, {get_tags, Mode}, Timeout) end,
        get_tags).

-spec new_blob(string()|object_name(), non_neg_integer(), [node()], [node()]) ->
                      too_many_replicas | {ok, [nonempty_string()]}.
new_blob(Obj, K, Include, Exclude) ->
    gen_server:call(?MODULE, {new_blob, Obj, K, Include, Exclude}, infinity).

-spec new_blob(server(), string()|object_name(), non_neg_integer(), [node()], [node()]) ->
                      too_many_replicas | {ok, [nonempty_string()]}.
new_blob(Master, Obj, K, Include, Exclude) ->
    gen_server:call(Master, {new_blob, Obj, K, Include, Exclude}, infinity).

-spec safe_gc_blacklist() -> {ok, [node()]} | {error, term()}.
safe_gc_blacklist() ->
    gen_server:call(?MODULE, safe_gc_blacklist).

-spec safe_gc_blacklist(disco_gbset(tagname())) -> ok.
safe_gc_blacklist(SafeGCBlacklist) ->
    gen_server:cast(?MODULE, {safe_gc_blacklist, SafeGCBlacklist}).

-spec update_gc_stats(gc_run_stats()) -> ok.
update_gc_stats(Stats) ->
    gen_server:cast(?MODULE, {update_gc_stats, Stats}).

-type nodes_update() :: [{node(), boolean(), boolean()}].
-spec update_nodes(nodes_update()) -> ok.
update_nodes(DDFSNodes) ->
    gen_server:cast(?MODULE, {update_nodes, DDFSNodes}).

-spec update_nodestats(disco_gbtree(tagname(),pid())) -> ok.
update_nodestats(NewNodes) ->
    gen_server:cast(?MODULE, {update_nodestats, NewNodes}).

-spec update_tag_cache(disco_gbset(tagname())) -> ok.
update_tag_cache(TagCache) ->
    gen_server:cast(?MODULE, {update_tag_cache, TagCache}).

-spec refresh_tag_cache() -> ok.
refresh_tag_cache() ->
    gen_server:cast(?MODULE, refresh_tag_cache).

%% ===================================================================
%% gen_server callbacks

-spec init(_) -> gs_init().
init(_Args) ->
    _ = [disco_profile:new_histogram(Name)
        || Name <- [get_tags, do_get_tags_all, do_get_tags_filter,
            do_get_tags_safe, do_get_tags_gc]],
<<<<<<< HEAD
    %% 启动磁盘空间监控        
    spawn_link(fun() -> monitor_diskspace() end),
    %% 启动gc
    spawn_link(ddfs_gc, start_gc, [disco:get_setting("DDFS_DATA")]),
    %% 启动tag刷新进程
=======
    spawn_link(fun() -> monitor_diskspace() end),
    spawn_link(ddfs_gc, start_gc, [disco:get_setting("DDFS_DATA")]),
>>>>>>> be65272d
    Refresher = spawn_link(fun() -> refresh_tag_cache_proc() end),
    put(put_port, disco:get_setting("DDFS_PUT_PORT")),
    {ok, #state{cache_refresher = Refresher}}.

-type choose_write_nodes_msg() :: {choose_write_nodes, non_neg_integer(), [node()], [node()]}.
-type new_blob_msg() :: {new_blob, string() | object_name(), non_neg_integer(), [node()]}.
-type tag_msg() :: {tag, ddfs_tag:call_msg(), tagname()}.
-spec handle_call(dbg_state_msg(), from(), state()) ->
                         gs_reply(state());
                 ({get_nodeinfo, all}, from(), state()) ->
                         gs_reply({ok, [node_info()]});
                 (get_read_nodes, from(), state()) ->
                         gs_reply({ok, [node()], non_neg_integer});
                 (gc_blacklist, from(), state()) ->
                         gs_reply({ok, [node()]});
                 (gc_stats, from(), state()) ->
<<<<<<< HEAD
                         gs_reply({ok, gc_stats(), erlang:timestamp()});
=======
                         gs_reply({ok, gc_stats(), disco_util:timestamp()});
>>>>>>> be65272d
                 (choose_write_nodes_msg(), from(), state()) ->
                         gs_reply({ok, [node()]});
                 (new_blob_msg(), from(), state()) ->
                         gs_reply(new_blob_result());
                 (tag_msg(), from(), state()) ->
                         gs_reply({error, nonodes}) | gs_noreply();
                 ({get_tags, gc | safe}, from(), state()) ->
                         gs_noreply();
                 ({get_hosted_tags, host()}, from(), state()) ->
                         gs_noreply();
                 (safe_gc_blacklist, from(), state()) ->
                         gs_reply({ok, [node()]}).
handle_call(dbg_get_state, _, S) ->
    {reply, S, S};

handle_call({get_nodeinfo, all}, _From, #state{nodes = Nodes} = S) ->
    {reply, {ok, Nodes}, S};

handle_call(get_read_nodes, _F, #state{nodes = Nodes, read_blacklist = RB} = S) ->
    {reply, do_get_readable_nodes(Nodes, RB), S};

handle_call(gc_blacklist, _F, #state{gc_blacklist = Nodes} = S) ->
    {reply, {ok, Nodes}, S};

handle_call(gc_stats, _F, #state{gc_stats = Stats} = S) ->
    {reply, {ok, Stats}, S};

handle_call({choose_write_nodes, K, Include, Exclude}, _,
            #state{nodes = N, write_blacklist = WBL, gc_blacklist = GBL} = S) ->
    BL = lists:umerge(WBL, GBL),
    {reply, do_choose_write_nodes(N, K, Include, Exclude, BL), S};

handle_call({new_blob, Obj, K, Include, Exclude}, _,
            #state{nodes = N, gc_blacklist = GBL, write_blacklist = WBL} = S) ->
    BL = lists:umerge(WBL, GBL),
    {reply, do_new_blob(Obj, K, Include, Exclude, BL, N), S};

handle_call({tag, _M, _Tag}, _From, #state{nodes = []} = S) ->
    {reply, {error, no_nodes}, S};

handle_call({tag, M, Tag}, From, S) ->
    {noreply, do_tag_request(M, Tag, From, S)};

handle_call({get_tags, Mode}, From, #state{nodes = Nodes} = S) ->
    spawn(fun() ->
              gen_server:reply(From, do_get_tags(Mode, [N || {N, _} <- Nodes]))
          end),
    {noreply, S};

handle_call({get_hosted_tags, Host}, From, S) ->
    spawn(fun() -> gen_server:reply(From, ddfs_gc:hosted_tags(Host)) end),
    {noreply, S};

handle_call(safe_gc_blacklist, _From, #state{safe_gc_blacklist = SBL} = S) ->
    {reply, {ok, gb_sets:to_list(SBL)}, S}.

-spec handle_cast({tag_notify, ddfs_tag:cast_msg(), tagname()}
                  | {gc_blacklist, [node()]}
                  | {safe_gc_blacklist, disco_gbset(tagname())}
                  | {update_gc_stats, gc_stats()}
                  | {update_tag_cache, disco_gbset(tagname())}
                  | refresh_tag_cache
                  | {update_nodes, nodes_update()}
                  | {update_nodestats, disco_gbtree(tagname(),pid())},
                  state()) -> gs_noreply().
handle_cast({tag_notify, M, Tag}, S) ->
    {noreply, do_tag_notify(M, Tag, S)};

handle_cast({gc_blacklist, Nodes}, #state{safe_gc_blacklist = SBL} = S) ->
    BLSet = gb_sets:from_list(Nodes),
    NewSBL  = gb_sets:intersection(BLSet, SBL),
    {noreply, S#state{gc_blacklist = gb_sets:to_list(BLSet),
                      safe_gc_blacklist = NewSBL}};

handle_cast({safe_gc_blacklist, SafeBlacklist}, #state{gc_blacklist = BL} = S) ->
    SBL = gb_sets:intersection(SafeBlacklist, gb_sets:from_list(BL)),
    {noreply, S#state{safe_gc_blacklist = SBL}};

handle_cast({update_gc_stats, Stats}, S) ->
<<<<<<< HEAD
    {noreply, S#state{gc_stats = {Stats, now()}}};
%% 直接更新tag
=======
    {noreply, S#state{gc_stats = {Stats, disco_util:timestamp()}}};

>>>>>>> be65272d
handle_cast({update_tag_cache, TagCache}, S) ->
    {noreply, S#state{tag_cache = {true, TagCache}}};

handle_cast(refresh_tag_cache, #state{cache_refresher = Refresher} = S) ->
    Refresher ! refresh,
    {noreply, S};

handle_cast({update_nodes, NewNodes}, S) ->
    {noreply, do_update_nodes(NewNodes, S)};

handle_cast({update_nodestats, NewNodes}, S) ->
    {noreply, do_update_nodestats(NewNodes, S)}.

-spec handle_info({'DOWN', _, _, pid(), _}, state()) -> gs_noreply().
handle_info({'DOWN', _, _, Pid, _}, S) ->
    {noreply, do_tag_exit(Pid, S)}.

%% ===================================================================
%% gen_server callback stubs

-spec terminate(term(), state()) -> ok.
terminate(Reason, _State) ->
    lager:warning("DDFS master died: ~p", [Reason]).

-spec code_change(term(), state(), term()) -> {ok, state()}.
code_change(_OldVsn, State, _Extra) -> {ok, State}.

%% ===================================================================
%% internal functions

-spec do_get_readable_nodes([node_info()], [node()]) ->
                                   {ok, [node()], non_neg_integer()}.
do_get_readable_nodes(Nodes, ReadBlacklist) ->
<<<<<<< HEAD
    %% 得到所有的节点
    NodeSet = gb_sets:from_ordset(lists:sort([Node || {Node, _} <- Nodes])),
    %% 得到读取节点黑名单
    BlackSet = gb_sets:from_ordset(ReadBlacklist),
    %% 得到可读取的节点
    ReadableNodeSet = gb_sets:subtract(NodeSet, BlackSet),
    %% 返回所有可读节点和黑名单数量
=======
    NodeSet = gb_sets:from_ordset(lists:sort([Node || {Node, _} <- Nodes])),
    BlackSet = gb_sets:from_ordset(ReadBlacklist),
    ReadableNodeSet = gb_sets:subtract(NodeSet, BlackSet),
>>>>>>> be65272d
    {ok, gb_sets:to_list(ReadableNodeSet), gb_sets:size(BlackSet)}.

do_choose_write_nodes(Nodes, K, Include, Exclude, BlackList, false) ->
    % Include is the list of nodes that must be included
    %
    % Node selection algorithm:
    % 1. try to choose K nodes randomly from all the nodes which have
    %    more than ?MIN_FREE_SPACE bytes free space available and which
    %    are not excluded or blacklisted.
    % 2. if K nodes cannot be found this way, choose the K emptiest
    %    nodes which are not excluded or blacklisted.
<<<<<<< HEAD
    %% 找出所有的空间大于最小空间的节点
    Primary = ([N || {N, {Free, _Total}} <- Nodes, Free > ?MIN_FREE_SPACE / 1024]
               -- (Exclude ++ BlackList)),
    if length(Primary) >= K ->
            %% 选择随机节点
=======
    Primary = ([N || {N, {Free, _Total}} <- Nodes, Free > ?MIN_FREE_SPACE / 1024]
               -- (Exclude ++ BlackList)),
    if length(Primary) >= K ->
>>>>>>> be65272d
            {ok, Include ++ disco_util:choose_random(Primary -- Include , K - length(Include))};
       true ->
            Preferred = [N || {N, _} <- lists:reverse(lists:keysort(2, Nodes))],
            Secondary = Include ++ lists:sublist(Preferred -- (Include ++ Exclude ++ BlackList),
                                                 K - length(Include)),
            {ok, Secondary}
    end;

do_choose_write_nodes(Nodes, K, Include, Exclude, BlackList, true) ->
    NotCandidates = Exclude ++ BlackList ++ Include,
    Primary = [Node || ({N, {Free, _Total}} = Node) <- Nodes,
        Free > ?MIN_FREE_SPACE / 1024, not lists:member(N, NotCandidates)],
    case ddfs_rebalance:weighted_select_from_nodes(Primary, K - length(Include)) of
        error    ->
            do_choose_write_nodes(Nodes, K - length(Include), Include,
                Exclude, BlackList, false);
        Selected ->
            {ok, Include ++ Selected}
    end.
<<<<<<< HEAD

-spec do_choose_write_nodes([node_info()], non_neg_integer(), [node()], [node()], [node()]) ->
                                   {ok, [node()]}.
do_choose_write_nodes(Nodes, K, Include, Exclude, BlackList) ->
    do_choose_write_nodes(Nodes, K, Include, Exclude, BlackList,
        disco:has_setting("DDFS_SPACE_AWARE")).

=======

-spec do_choose_write_nodes([node_info()], non_neg_integer(), [node()], [node()], [node()]) ->
                                   {ok, [node()]}.
do_choose_write_nodes(Nodes, K, Include, Exclude, BlackList) ->
    do_choose_write_nodes(Nodes, K, Include, Exclude, BlackList,
        disco:has_setting("DDFS_SPACE_AWARE")).

>>>>>>> be65272d
-type new_blob_result() :: too_many_replicas | {ok, [nonempty_string()]}.
-spec do_new_blob(string()|object_name(), non_neg_integer(), [node()], [node()], [node()], [node_info()]) ->
                         new_blob_result().
do_new_blob(_Obj, K, _Include, _Exclude, _BlackList, Nodes) when K > length(Nodes) ->
    too_many_replicas;
do_new_blob(Obj, K, Include, Exclude, BlackList, Nodes) ->
<<<<<<< HEAD
    %% 选出可写的节点
=======
>>>>>>> be65272d
    {ok, WriteNodes} = do_choose_write_nodes(Nodes, K, Include, Exclude, BlackList),
    Urls = [["http://", disco:host(N), ":", get(put_port), "/ddfs/", Obj]
            || N <- WriteNodes],
    {ok, Urls}.

% Tag request: Start a new tag server if one doesn't exist already. Forward
% the request to the tag server.

-spec get_tag_pid(tagname(), disco_gbtree(tagname(),pid()), {boolean(),
                  disco_gbset(tagname())}) ->
    {pid(), disco_gbtree(tagname(), pid())}.
get_tag_pid(Tag, Tags, {Valid, Cache}) ->
    case gb_trees:lookup(Tag, Tags) of
        none ->
            NotFound = case Valid of
                true -> not gb_sets:is_element(Tag, Cache);
                false -> false
            end,
            {ok, Server} = ddfs_tag:start(Tag, NotFound),
            erlang:monitor(process, Server),
            {Server, gb_trees:insert(Tag, Server, Tags)};
        {value, P} ->
            {P, Tags}
    end.

-spec do_tag_request(term(), tagname(), replyto(), state()) ->
                            state().
do_tag_request(M, Tag, From, #state{tags = Tags, tag_cache = {Valid, Cache}} = S) ->
    {Pid, TagsN} = get_tag_pid(Tag, Tags, {Valid, Cache}),
    gen_server:cast(Pid, {M, From}),
    case Valid of
        true -> S#state{tags = TagsN, tag_cache = {true, gb_sets:add(Tag, Cache)}};
        false -> S#state{tags = TagsN}
    end.

-spec do_tag_notify(term(), tagname(), state()) -> state().
do_tag_notify(M, Tag, #state{tags = Tags, tag_cache = {Valid, Cache}} = S) ->
    {Pid, TagsN} = get_tag_pid(Tag, Tags, {Valid, Cache}),
    gen_server:cast(Pid, {notify, M}),
    case Valid of
        true -> S#state{tags = TagsN, tag_cache = {true, gb_sets:add(Tag, Cache)}};
        false -> S#state{tags = TagsN}
    end.

-spec do_update_nodes(nodes_update(), state()) -> state().
do_update_nodes(NewNodes, #state{nodes = Nodes, tags = Tags} = S) ->
    WriteBlacklist = lists:sort([Node || {Node, false, _} <- NewNodes]),
    ReadBlacklist = lists:sort([Node || {Node, _, false} <- NewNodes]),
    OldNodes = gb_trees:from_orddict(Nodes),
    UpdatedNodes = lists:keysort(1, [case gb_trees:lookup(Node, OldNodes) of
                                         none ->
                                             {Node, {0, 0}};
                                         {value, OldStats} ->
                                             {Node, OldStats}
                                     end || {Node, _WB, _RB} <- NewNodes]),
    if
        UpdatedNodes =/= Nodes ->
            _ = [gen_server:cast(Pid, {die, none}) || Pid <- gb_trees:values(Tags)],
            spawn(fun() ->
                          {ok, ReadableNodes, RBSize} =
                              do_get_readable_nodes(UpdatedNodes, ReadBlacklist),
                          refresh_tag_cache(ReadableNodes, RBSize)
                  end),
            S#state{nodes = UpdatedNodes,
                    write_blacklist = WriteBlacklist,
                    read_blacklist = ReadBlacklist,
                    tag_cache = {false, gb_sets:empty()},
                    tags = gb_trees:empty()};
        true ->
            S#state{write_blacklist = WriteBlacklist,
                    read_blacklist = ReadBlacklist}
    end.

-spec do_update_nodestats(disco_gbtree(tagname(),pid()), state()) -> state().
do_update_nodestats(NewNodes, #state{nodes = Nodes} = S) ->
    UpdatedNodes = [case gb_trees:lookup(Node, NewNodes) of
                        none ->
                            {Node, Stats};
                        {value, NewStats} ->
                            {Node, NewStats}
                    end || {Node, Stats} <- Nodes],
    S#state{nodes = UpdatedNodes}.

-spec do_tag_exit(pid(), state()) -> state().
do_tag_exit(Pid, S) ->
    NewTags = [X || {_, V} = X <- gb_trees:to_list(S#state.tags), V =/= Pid],
    S#state{tags = gb_trees:from_orddict(NewTags)}.

-spec do_get_tags(all | filter, [node()]) -> {[node()], [node()], [binary()]};
                 (safe, [node()]) -> {ok, [binary()]} | too_many_failed_nodes;
                 (gc, [node()]) -> {ok, [binary()], [node()]} | too_many_failed_nodes.
do_get_tags(all, Nodes) ->
    disco_profile:timed_run(
        fun() ->
            {Replies, Failed} =
                gen_server:multi_call(Nodes, ddfs_node, get_tags, ?NODE_TIMEOUT),
            {OkNodes, Tags} = lists:unzip(Replies),
            {OkNodes, Failed, lists:usort(lists:flatten(Tags))}
        end, do_get_tags_all);

do_get_tags(filter, Nodes) ->
    disco_profile:timed_run(
        fun() ->
            {OkNodes, Failed, Tags} = do_get_tags(all, Nodes),
            case tag_operation(get_tagnames, <<"+deleted">>, ?NODEOP_TIMEOUT) of
                {ok, Deleted} ->
                    TagSet = gb_sets:from_ordset(Tags),
                    DelSet = gb_sets:insert(<<"+deleted">>, Deleted),
                    NotDeleted = gb_sets:to_list(gb_sets:subtract(TagSet, DelSet)),
                    {OkNodes, Failed, NotDeleted};
                E ->
                    E
            end
        end, do_get_tags_filter);

do_get_tags(safe, Nodes) ->
    disco_profile:timed_run(
        fun() ->
            TagMinK = list_to_integer(disco:get_setting("DDFS_TAG_MIN_REPLICAS")),
            case do_get_tags(filter, Nodes) of
                {_OkNodes, Failed, Tags} when length(Failed) < TagMinK ->
                    {ok, Tags};
                _ ->
                    too_many_failed_nodes
            end
        end, do_get_tags_safe);

% The returned tag list may include +deleted.
do_get_tags(gc, Nodes) ->
    disco_profile:timed_run(
        fun() ->
            {OkNodes, Failed, Tags} = do_get_tags(all, Nodes),
            TagMinK = list_to_integer(disco:get_setting("DDFS_TAG_MIN_REPLICAS")),
            case length(Failed) < TagMinK of
                false ->
                    too_many_failed_nodes;
                true ->
                    case tag_operation(get_tagnames, <<"+deleted">>, ?NODEOP_TIMEOUT) of
                        {ok, Deleted} ->
                            TagSet = gb_sets:from_ordset(Tags),
                            NotDeleted = gb_sets:subtract(TagSet, Deleted),
                            {ok, gb_sets:to_list(NotDeleted), OkNodes};
                        E ->
                            E
                    end
            end
        end, do_get_tags_gc).

% Timeouts in this call by the below processes can cause ddfs_master
% itself to crash, since the processes are linked to it.
-spec safe_get_read_nodes() -> {ok, [node()], non_neg_integer()} | error.
safe_get_read_nodes() ->
    try get_read_nodes() of
        {ok, _ReadableNodes, _RBSize} = RN ->
            RN;
        E ->
            lager:error("unexpected response retrieving readable nodes: ~p", [E]),
            error
    catch
        K:E ->
            lager:error("error retrieving readable nodes: ~p:~p", [K, E]),
            error
    end.

-spec monitor_diskspace() -> no_return().
monitor_diskspace() ->
    case safe_get_read_nodes() of
        {ok, ReadableNodes, _RBSize} ->
            {Space, _F} = gen_server:multi_call(ReadableNodes,
                                                ddfs_node,
                                                get_diskspace,
                                                ?NODE_TIMEOUT),
            update_nodestats(gb_trees:from_orddict(lists:keysort(1, Space)));
        error ->
            ok
    end,
    timer:sleep(?DISKSPACE_INTERVAL),
    monitor_diskspace().

-spec refresh_tag_cache_proc() -> no_return().
refresh_tag_cache_proc() ->
    case safe_get_read_nodes() of
        {ok, ReadableNodes, RBSize} ->
            refresh_tag_cache(ReadableNodes, RBSize);
        error ->
            ok
    end,
    receive
        refresh ->
            ok
    after ?TAG_CACHE_INTERVAL ->
            ok
    end,
    refresh_tag_cache_proc().

-spec refresh_tag_cache([node()], non_neg_integer()) -> ok.
refresh_tag_cache(Nodes, BLSize) ->
    %% 得到每个tag最少复制的次数
    TagMinK = list_to_integer(disco:get_setting("DDFS_TAG_MIN_REPLICAS")),
    {Replies, Failed} =
        gen_server:multi_call(Nodes, ddfs_node, get_tags, ?NODE_TIMEOUT),
    %% 黑名单＋失败节点的个数 < tag最小复制数
    if Nodes =/= [], length(Failed) + BLSize < TagMinK ->
            %% 取出所有的tag
            {_OkNodes, Tags} = lists:unzip(Replies),
<<<<<<< HEAD
            %% 更新tag缓存
=======
>>>>>>> be65272d
            update_tag_cache(gb_sets:from_list(lists:flatten(Tags)));
       true -> ok
    end.<|MERGE_RESOLUTION|>--- conflicted
+++ resolved
@@ -45,11 +45,7 @@
                 read_blacklist    = []                :: [node()],
                 gc_blacklist      = []                :: [node()],
                 safe_gc_blacklist = gb_sets:empty()   :: disco_gbset(tagname()),
-<<<<<<< HEAD
-                gc_stats          = none              :: none | {gc_stats(), erlang:timestamp()}}).
-=======
                 gc_stats          = none              :: none | {gc_stats(), disco_util:timestamp()}}).
->>>>>>> be65272d
 -type state() :: #state{}.
 -type replyto() :: {pid(), reference()}.
 
@@ -94,11 +90,7 @@
 gc_blacklist(Nodes) ->
     gen_server:cast(?MODULE, {gc_blacklist, Nodes}).
 
-<<<<<<< HEAD
--spec gc_stats() -> {ok, none | {gc_stats(), erlang:timestamp()}} | {error, term()}.
-=======
 -spec gc_stats() -> {ok, none | {gc_stats(), disco_util:timestamp()}} | {error, term()}.
->>>>>>> be65272d
 gc_stats() ->
     gen_server:call(?MODULE, gc_stats).
 
@@ -171,16 +163,8 @@
     _ = [disco_profile:new_histogram(Name)
         || Name <- [get_tags, do_get_tags_all, do_get_tags_filter,
             do_get_tags_safe, do_get_tags_gc]],
-<<<<<<< HEAD
-    %% 启动磁盘空间监控        
-    spawn_link(fun() -> monitor_diskspace() end),
-    %% 启动gc
-    spawn_link(ddfs_gc, start_gc, [disco:get_setting("DDFS_DATA")]),
-    %% 启动tag刷新进程
-=======
     spawn_link(fun() -> monitor_diskspace() end),
     spawn_link(ddfs_gc, start_gc, [disco:get_setting("DDFS_DATA")]),
->>>>>>> be65272d
     Refresher = spawn_link(fun() -> refresh_tag_cache_proc() end),
     put(put_port, disco:get_setting("DDFS_PUT_PORT")),
     {ok, #state{cache_refresher = Refresher}}.
@@ -197,11 +181,7 @@
                  (gc_blacklist, from(), state()) ->
                          gs_reply({ok, [node()]});
                  (gc_stats, from(), state()) ->
-<<<<<<< HEAD
-                         gs_reply({ok, gc_stats(), erlang:timestamp()});
-=======
                          gs_reply({ok, gc_stats(), disco_util:timestamp()});
->>>>>>> be65272d
                  (choose_write_nodes_msg(), from(), state()) ->
                          gs_reply({ok, [node()]});
                  (new_blob_msg(), from(), state()) ->
@@ -281,13 +261,8 @@
     {noreply, S#state{safe_gc_blacklist = SBL}};
 
 handle_cast({update_gc_stats, Stats}, S) ->
-<<<<<<< HEAD
-    {noreply, S#state{gc_stats = {Stats, now()}}};
-%% 直接更新tag
-=======
     {noreply, S#state{gc_stats = {Stats, disco_util:timestamp()}}};
 
->>>>>>> be65272d
 handle_cast({update_tag_cache, TagCache}, S) ->
     {noreply, S#state{tag_cache = {true, TagCache}}};
 
@@ -321,7 +296,6 @@
 -spec do_get_readable_nodes([node_info()], [node()]) ->
                                    {ok, [node()], non_neg_integer()}.
 do_get_readable_nodes(Nodes, ReadBlacklist) ->
-<<<<<<< HEAD
     %% 得到所有的节点
     NodeSet = gb_sets:from_ordset(lists:sort([Node || {Node, _} <- Nodes])),
     %% 得到读取节点黑名单
@@ -329,11 +303,6 @@
     %% 得到可读取的节点
     ReadableNodeSet = gb_sets:subtract(NodeSet, BlackSet),
     %% 返回所有可读节点和黑名单数量
-=======
-    NodeSet = gb_sets:from_ordset(lists:sort([Node || {Node, _} <- Nodes])),
-    BlackSet = gb_sets:from_ordset(ReadBlacklist),
-    ReadableNodeSet = gb_sets:subtract(NodeSet, BlackSet),
->>>>>>> be65272d
     {ok, gb_sets:to_list(ReadableNodeSet), gb_sets:size(BlackSet)}.
 
 do_choose_write_nodes(Nodes, K, Include, Exclude, BlackList, false) ->
@@ -345,17 +314,10 @@
     %    are not excluded or blacklisted.
     % 2. if K nodes cannot be found this way, choose the K emptiest
     %    nodes which are not excluded or blacklisted.
-<<<<<<< HEAD
     %% 找出所有的空间大于最小空间的节点
     Primary = ([N || {N, {Free, _Total}} <- Nodes, Free > ?MIN_FREE_SPACE / 1024]
                -- (Exclude ++ BlackList)),
     if length(Primary) >= K ->
-            %% 选择随机节点
-=======
-    Primary = ([N || {N, {Free, _Total}} <- Nodes, Free > ?MIN_FREE_SPACE / 1024]
-               -- (Exclude ++ BlackList)),
-    if length(Primary) >= K ->
->>>>>>> be65272d
             {ok, Include ++ disco_util:choose_random(Primary -- Include , K - length(Include))};
        true ->
             Preferred = [N || {N, _} <- lists:reverse(lists:keysort(2, Nodes))],
@@ -375,7 +337,6 @@
         Selected ->
             {ok, Include ++ Selected}
     end.
-<<<<<<< HEAD
 
 -spec do_choose_write_nodes([node_info()], non_neg_integer(), [node()], [node()], [node()]) ->
                                    {ok, [node()]}.
@@ -383,25 +344,12 @@
     do_choose_write_nodes(Nodes, K, Include, Exclude, BlackList,
         disco:has_setting("DDFS_SPACE_AWARE")).
 
-=======
-
--spec do_choose_write_nodes([node_info()], non_neg_integer(), [node()], [node()], [node()]) ->
-                                   {ok, [node()]}.
-do_choose_write_nodes(Nodes, K, Include, Exclude, BlackList) ->
-    do_choose_write_nodes(Nodes, K, Include, Exclude, BlackList,
-        disco:has_setting("DDFS_SPACE_AWARE")).
-
->>>>>>> be65272d
 -type new_blob_result() :: too_many_replicas | {ok, [nonempty_string()]}.
 -spec do_new_blob(string()|object_name(), non_neg_integer(), [node()], [node()], [node()], [node_info()]) ->
                          new_blob_result().
 do_new_blob(_Obj, K, _Include, _Exclude, _BlackList, Nodes) when K > length(Nodes) ->
     too_many_replicas;
 do_new_blob(Obj, K, Include, Exclude, BlackList, Nodes) ->
-<<<<<<< HEAD
-    %% 选出可写的节点
-=======
->>>>>>> be65272d
     {ok, WriteNodes} = do_choose_write_nodes(Nodes, K, Include, Exclude, BlackList),
     Urls = [["http://", disco:host(N), ":", get(put_port), "/ddfs/", Obj]
             || N <- WriteNodes],
@@ -607,10 +555,7 @@
     if Nodes =/= [], length(Failed) + BLSize < TagMinK ->
             %% 取出所有的tag
             {_OkNodes, Tags} = lists:unzip(Replies),
-<<<<<<< HEAD
             %% 更新tag缓存
-=======
->>>>>>> be65272d
             update_tag_cache(gb_sets:from_list(lists:flatten(Tags)));
        true -> ok
     end.