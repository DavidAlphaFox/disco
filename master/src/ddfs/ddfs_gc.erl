--- conflicted
+++ resolved
@@ -49,17 +49,6 @@
 
 -spec initial_wait(timeout()) -> ok.
 initial_wait(InitialWait) ->
-<<<<<<< HEAD
-    Start = now(),
-    receive
-        {From, _Req} ->
-            From ! {ok, init_wait},
-            Wait = timer:now_diff(now(), Start) div 1000,
-            initial_wait(InitialWait - Wait);
-        Other ->
-            lager:error("GC: got unexpected msg ~p", [Other]),
-            Wait = timer:now_diff(now(), Start) div 1000,
-=======
     Start = disco_util:timestamp(),
     receive
         {From, _Req} ->
@@ -69,7 +58,6 @@
         Other ->
             lager:error("GC: got unexpected msg ~p", [Other]),
             Wait = timer:now_diff(disco_util:timestamp(), Start) div 1000,
->>>>>>> be65272d
             initial_wait(InitialWait - Wait)
     after InitialWait ->
             ok
@@ -77,20 +65,12 @@
 
 -spec start_gc(string(), ets:tab(), non_neg_integer()) -> no_return().
 start_gc(Root, DeletedAges, GCMaxDuration) ->
-<<<<<<< HEAD
-    Start = now(),
-=======
     Start = disco_util:timestamp(),
->>>>>>> be65272d
     case ddfs_gc_main:start_link(Root, DeletedAges) of
         {ok, Gc} ->
             start_gc_wait(Gc, GCMaxDuration),
             % timer:now_diff() returns microseconds.
-<<<<<<< HEAD
-            Wait = timer:now_diff(now(), Start) div 1000,
-=======
             Wait = timer:now_diff(disco_util:timestamp(), Start) div 1000,
->>>>>>> be65272d
             % Wait until the next scheduled gc run slot.
             Idle = ?GC_INTERVAL - (Wait rem ?GC_INTERVAL),
             idle(Idle);
@@ -102,28 +82,16 @@
 
 -spec idle(timeout()) -> ok.
 idle(Timeout) ->
-<<<<<<< HEAD
-    Start = now(),
-    receive
-        {From, status} ->
-            From ! {ok, not_running},
-            Wait = Timeout - timer:now_diff(now(), Start) div 1000,
-=======
     Start = disco_util:timestamp(),
     receive
         {From, status} ->
             From ! {ok, not_running},
             Wait = Timeout - timer:now_diff(disco_util:timestamp(), Start) div 1000,
->>>>>>> be65272d
             idle(Wait);
         {From, start} ->
             From ! ok;
         _Other ->
-<<<<<<< HEAD
-            Wait = Timeout - timer:now_diff(now(), Start) div 1000,
-=======
             Wait = Timeout - timer:now_diff(disco_util:timestamp(), Start) div 1000,
->>>>>>> be65272d
             idle(Wait)
     after Timeout ->
             ok
@@ -131,11 +99,7 @@
 
 -spec start_gc_wait(pid(), timeout()) -> ok.
 start_gc_wait(Pid, Interval) ->
-<<<<<<< HEAD
-    Start = now(),
-=======
     Start = disco_util:timestamp(),
->>>>>>> be65272d
     receive
         {'EXIT', Pid, shutdown} ->
             lager:info("GC terminated.");
@@ -143,18 +107,6 @@
             lager:error("GC: exited with ~p", [Reason]);
         {'EXIT', Other, Reason} ->
             lager:error("GC: got unexpected exit of ~p: ~p", [Other, Reason]),
-<<<<<<< HEAD
-            start_gc_wait(Pid, Interval - (timer:now_diff(now(), Start) div 1000));
-        {From, status} when is_pid(From) ->
-            ddfs_gc_main:gc_status(Pid, From),
-            start_gc_wait(Pid, Interval - (timer:now_diff(now(), Start) div 1000));
-        {From, start} when is_pid(From) ->
-            From ! ok,
-            start_gc_wait(Pid, Interval - (timer:now_diff(now(), Start) div 1000));
-        Other ->
-            lager:error("GC: got unexpected msg ~p", [Other]),
-            start_gc_wait(Pid, Interval - (timer:now_diff(now(), Start) div 1000))
-=======
             start_gc_wait(Pid, Interval - (timer:now_diff(disco_util:timestamp(), Start) div 1000));
         {From, status} when is_pid(From) ->
             ddfs_gc_main:gc_status(Pid, From),
@@ -165,7 +117,6 @@
         Other ->
             lager:error("GC: got unexpected msg ~p", [Other]),
             start_gc_wait(Pid, Interval - (timer:now_diff(disco_util:timestamp(), Start) div 1000))
->>>>>>> be65272d
     after Interval ->
             lager:error("GC: completion timed out"),
             exit(Pid, force_timeout)
