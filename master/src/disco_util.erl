-module(disco_util).
-export([choose_random/1, choose_random/2, groupby/2,
<<<<<<< HEAD
         format_timestamp/1]).

=======
         format_timestamp/1, timestamp/0]).

-ifdef(time_correction).
-spec timestamp() -> erlang:timestamp().
timestamp() ->
    erlang:timestamp().
-else.
-spec timestamp() -> erlang:timestamp().
timestamp() ->
    now().
-endif.

>>>>>>> be65272d
-spec format_timestamp(erlang:timestamp()) -> binary().
format_timestamp(TimeStamp) ->
    {Date, Time} = calendar:now_to_local_time(TimeStamp),
    DateStr = io_lib:fwrite("~w/~.2.0w/~.2.0w ", tuple_to_list(Date)),
    TimeStr = io_lib:fwrite("~.2.0w:~.2.0w:~.2.0w", tuple_to_list(Time)),
    list_to_binary([DateStr, TimeStr]).

-spec groupby(pos_integer(), [T]) -> [[T]].
groupby(N, TupleList) ->
    groupby(N, TupleList, []).

groupby(_N, [], Groups) -> lists:reverse(Groups);
groupby(N, [H|_] = List, Groups) ->
    Key = element(N, H),
    {Group, Rest} = lists:splitwith(fun(X) -> Key =:= element(N, X) end, List),
    groupby(N, Rest, [Group|Groups]).

-spec choose_random([T,...]) -> T.
choose_random(L) ->
    lists:nth(random:uniform(length(L)), L).

-spec choose_random(list(T), non_neg_integer()) -> list(T).
choose_random(L, N) ->
    choose_random(L, [], N).

choose_random([], R, _) -> R;
choose_random(_, R, 0) -> R;
choose_random(L, R, N) ->
    C = choose_random(L),
    choose_random(L -- [C], [C|R], N - 1).<|MERGE_RESOLUTION|>--- conflicted
+++ resolved
@@ -1,9 +1,5 @@
 -module(disco_util).
 -export([choose_random/1, choose_random/2, groupby/2,
-<<<<<<< HEAD
-         format_timestamp/1]).
-
-=======
          format_timestamp/1, timestamp/0]).
 
 -ifdef(time_correction).
@@ -16,7 +12,6 @@
     now().
 -endif.
 
->>>>>>> be65272d
 -spec format_timestamp(erlang:timestamp()) -> binary().
 format_timestamp(TimeStamp) ->
     {Date, Time} = calendar:now_to_local_time(TimeStamp),
