--- conflicted
+++ resolved
@@ -2,13 +2,9 @@
 from datetime import datetime
 
 from disco.test import TestCase
-<<<<<<< HEAD
-from disco.util import flatten, iterify, urlsplit
-=======
 from disco.util import flatten, iterify, urlsplit, urlresolve
 from socket import gethostname
 from disco.error import DiscoError
->>>>>>> be65272d
 
 def function(x):
     return x + 0
