--- conflicted
+++ resolved
@@ -20,11 +20,7 @@
 
 INSTALL_DIR = $(PREFIX)/lib/disco/
 CONFIG_DIR = $(SYSCONFDIR)/disco/
-<<<<<<< HEAD
-ARCH = $(shell uname)
-=======
 DISCO_ROOT = $(DESTDIR)/srv/disco/
->>>>>>> db2d77c2
 
 TARGETDIR = $(DESTDIR)/$(INSTALL_DIR)
 TARGETBIN = $(DESTDIR)/$(BIN_DIR)
@@ -43,13 +39,10 @@
 DDFS_TARGET = $(addsuffix .beam, $(basename \
              $(addprefix $(EBIN)/ddfs/, $(notdir $(SRC3)))))
 
-<<<<<<< HEAD
-=======
 TESTSRC = $(wildcard $(ETEST)/*.erl)
 TEST_TARGET = $(addsuffix .beam, $(basename $(TESTSRC)))
 
 UNAME = $(shell uname)
->>>>>>> db2d77c2
 
 build: master
 
@@ -104,20 +97,11 @@
 
 	$(if $(wildcard $(TARGETCFG)/settings.py),\
 		$(info disco config already exists, skipping),\
-<<<<<<< HEAD
-		(INSTALL_DIR=$(INSTALL_DIR) \
-                 BIN_DIR=$(BIN_DIR) \
-                 DESTDIR=$(DESTDIR) \
-                 TARGETDIR=$(TARGETDIR) \
-                 TARGETBIN=$(TARGETBIN) \
-		 conf/gen.settings.sys-$(ARCH) > $(TARGETCFG)/settings.py || \
-=======
 		(DESTDIR=$(DESTDIR) \
 		 TARGETDIR=$(TARGETDIR) \
 		 TARGETBIN=$(TARGETBIN) \
 		 DISCO_ROOT=$(DISCO_ROOT) \
 		 conf/gen.settings.sys-$(UNAME) > $(TARGETCFG)/settings.py || \
->>>>>>> db2d77c2
 		 rm $(TARGETCFG)/settings.py; \
                  chmod 644  $(TARGETCFG)/settings.py))
 
